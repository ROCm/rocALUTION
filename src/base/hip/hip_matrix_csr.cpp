--- conflicted
+++ resolved
@@ -2084,17 +2084,6 @@
             dim3 BlockSize(this->local_backend_.HIP_block_size);
             dim3 GridSize(nrow / this->local_backend_.HIP_block_size + 1);
 
-<<<<<<< HEAD
-    size_t rocprim_size;
-    void* rocprim_buffer;
-
-    rocprim::exclusive_scan(NULL, rocprim_size, row_nnz, row_nnz, 0, row_size + 1, rocprim::plus<int>());
-    hipMalloc(&rocprim_buffer, rocprim_size);
-    rocprim::exclusive_scan(rocprim_buffer, rocprim_size, row_nnz, row_nnz, 0, row_size + 1, rocprim::plus<int>());
-    hipFree(rocprim_buffer);
-
-    hipMemcpy(&mat_nnz, &row_nnz[row_size], sizeof(int), hipMemcpyDeviceToHost);
-=======
             hipLaunchKernelGGL((kernel_csr_extract_diag<ValueType, int>),
                                GridSize,
                                BlockSize,
@@ -2142,7 +2131,6 @@
 
         return true;
     }
->>>>>>> 8305357e
 
     template <typename ValueType>
     bool HIPAcceleratorMatrixCSR<ValueType>::ExtractSubMatrix(int                    row_offset,
@@ -2190,31 +2178,17 @@
         CHECK_HIP_ERROR(__FILE__, __LINE__);
 
         // compute the new nnz by reduction
-        std::vector<int> tmp(row_size + 1);
-        hipMemcpy(&tmp[1], row_nnz, sizeof(int) * row_size, hipMemcpyDeviceToHost);
-
-        tmp[0] = 0;
-        for(int i = 0; i < row_size; ++i)
-        {
-            tmp[i + 1] += tmp[i];
-        }
-
-        mat_nnz = tmp[row_size];
-
-        hipMemcpy(row_nnz, tmp.data(), sizeof(int) * (row_size + 1), hipMemcpyHostToDevice);
-
-        /*
-      // TODO replace when PR575 is fixed in HIP
-      size_t size = 0;
-      void* buffer = NULL;
-
-      hipcub::DeviceScan::ExclusiveSum(buffer, size, row_nnz, row_nnz, row_size + 1);
-      hipMalloc(&buffer, size);
-      hipcub::DeviceScan::ExclusiveSum(buffer, size, row_nnz, row_nnz, row_size + 1);
-      hipFree(buffer);
-
-      hipMemcpy(&mat_nnz, &row_nnz[row_size], sizeof(int), hipMemcpyDeviceToHost);
-    */
+        size_t rocprim_size;
+        void*  rocprim_buffer;
+
+        rocprim::exclusive_scan(
+            NULL, rocprim_size, row_nnz, row_nnz, 0, row_size + 1, rocprim::plus<int>());
+        hipMalloc(&rocprim_buffer, rocprim_size);
+        rocprim::exclusive_scan(
+            rocprim_buffer, rocprim_size, row_nnz, row_nnz, 0, row_size + 1, rocprim::plus<int>());
+        hipFree(rocprim_buffer);
+
+        hipMemcpy(&mat_nnz, &row_nnz[row_size], sizeof(int), hipMemcpyDeviceToHost);
 
         // not empty submatrix
         if(mat_nnz > 0)
@@ -2225,29 +2199,6 @@
             cast_mat->mat_.row_offset = row_nnz;
             // copying the sub matrix
 
-<<<<<<< HEAD
-    hipLaunchKernelGGL((kernel_csr_slower_nnz_per_row<int>),
-                       GridSize,
-                       BlockSize,
-                       0,
-                       0,
-                       nrow,
-                       this->mat_.row_offset,
-                       this->mat_.col,
-                       cast_L->mat_.row_offset);
-    CHECK_HIP_ERROR(__FILE__, __LINE__);
-
-    size_t rocprim_size;
-    void* rocprim_buffer;
-
-    rocprim::exclusive_scan(NULL, rocprim_size, cast_L->mat_.row_offset, cast_L->mat_.row_offset, 0, nrow + 1, rocprim::plus<int>());
-    hipMalloc(&rocprim_buffer, rocprim_size);
-    rocprim::exclusive_scan(NULL, rocprim_size, cast_L->mat_.row_offset, cast_L->mat_.row_offset, 0, nrow + 1, rocprim::plus<int>());
-    hipFree(rocprim_buffer);
-
-    int nnz_L;
-    hipMemcpy(&nnz_L, &cast_L->mat_.row_offset[nrow], sizeof(int), hipMemcpyDeviceToHost);
-=======
             hipLaunchKernelGGL((kernel_csr_extract_submatrix_copy<ValueType, int>),
                                GridSize,
                                BlockSize,
@@ -2285,7 +2236,6 @@
             = dynamic_cast<HIPAcceleratorMatrixCSR<ValueType>*>(L);
 
         assert(cast_L != NULL);
->>>>>>> 8305357e
 
         cast_L->Clear();
 
@@ -2305,27 +2255,32 @@
                            nrow,
                            this->mat_.row_offset,
                            this->mat_.col,
-                           cast_L->mat_.row_offset + 1);
+                           cast_L->mat_.row_offset);
         CHECK_HIP_ERROR(__FILE__, __LINE__);
 
         // partial sum row_nnz to obtain row_offset vector
-        // TODO currently performing partial sum on host
-        int* h_buffer = NULL;
-        allocate_host(nrow + 1, &h_buffer);
-        hipMemcpy(
-            h_buffer + 1, cast_L->mat_.row_offset + 1, nrow * sizeof(int), hipMemcpyDeviceToHost);
-
-        h_buffer[0] = 0;
-        for(int i = 1; i < nrow + 1; ++i)
-            h_buffer[i] += h_buffer[i - 1];
-
-        int nnz_L = h_buffer[nrow];
-
-        hipMemcpy(
-            cast_L->mat_.row_offset, h_buffer, (nrow + 1) * sizeof(int), hipMemcpyHostToDevice);
-
-        free_host(&h_buffer);
-        // end TODO
+        size_t rocprim_size;
+        void*  rocprim_buffer;
+
+        rocprim::exclusive_scan(NULL,
+                                rocprim_size,
+                                cast_L->mat_.row_offset,
+                                cast_L->mat_.row_offset,
+                                0,
+                                nrow + 1,
+                                rocprim::plus<int>());
+        hipMalloc(&rocprim_buffer, rocprim_size);
+        rocprim::exclusive_scan(NULL,
+                                rocprim_size,
+                                cast_L->mat_.row_offset,
+                                cast_L->mat_.row_offset,
+                                0,
+                                nrow + 1,
+                                rocprim::plus<int>());
+        hipFree(rocprim_buffer);
+
+        int nnz_L;
+        hipMemcpy(&nnz_L, &cast_L->mat_.row_offset[nrow], sizeof(int), hipMemcpyDeviceToHost);
 
         // allocate lower triangular part structure
         allocate_hip<int>(nnz_L, &cast_L->mat_.col);
@@ -2350,30 +2305,6 @@
         cast_L->ncol_ = this->ncol_;
         cast_L->nnz_  = nnz_L;
 
-<<<<<<< HEAD
-    hipLaunchKernelGGL((kernel_csr_lower_nnz_per_row<int>),
-                       GridSize,
-                       BlockSize,
-                       0,
-                       0,
-                       nrow,
-                       this->mat_.row_offset,
-                       this->mat_.col,
-                       cast_L->mat_.row_offset);
-    CHECK_HIP_ERROR(__FILE__, __LINE__);
-
-    // partial sum row_nnz to obtain row_offset vector
-    size_t rocprim_size;
-    void* rocprim_buffer;
-
-    rocprim::exclusive_scan(NULL, rocprim_size, cast_L->mat_.row_offset, cast_L->mat_.row_offset, 0, nrow + 1, rocprim::plus<int>());
-    hipMalloc(&rocprim_buffer, rocprim_size);
-    rocprim::exclusive_scan(NULL, rocprim_size, cast_L->mat_.row_offset, cast_L->mat_.row_offset, 0, nrow + 1, rocprim::plus<int>());
-    hipFree(rocprim_buffer);
-
-    int nnz_L;
-    hipMemcpy(&nnz_L, &cast_L->mat_.row_offset[nrow], sizeof(int), hipMemcpyDeviceToHost);
-=======
         cast_L->ApplyAnalysis();
 
         return true;
@@ -2391,7 +2322,6 @@
             = dynamic_cast<HIPAcceleratorMatrixCSR<ValueType>*>(L);
 
         assert(cast_L != NULL);
->>>>>>> 8305357e
 
         cast_L->Clear();
 
@@ -2411,27 +2341,32 @@
                            nrow,
                            this->mat_.row_offset,
                            this->mat_.col,
-                           cast_L->mat_.row_offset + 1);
+                           cast_L->mat_.row_offset);
         CHECK_HIP_ERROR(__FILE__, __LINE__);
 
         // partial sum row_nnz to obtain row_offset vector
-        // TODO currently performing partial sum on host
-        int* h_buffer = NULL;
-        allocate_host(nrow + 1, &h_buffer);
-        hipMemcpy(
-            h_buffer + 1, cast_L->mat_.row_offset + 1, nrow * sizeof(int), hipMemcpyDeviceToHost);
-
-        h_buffer[0] = 0;
-        for(int i = 1; i < nrow + 1; ++i)
-            h_buffer[i] += h_buffer[i - 1];
-
-        int nnz_L = h_buffer[nrow];
-
-        hipMemcpy(
-            cast_L->mat_.row_offset, h_buffer, (nrow + 1) * sizeof(int), hipMemcpyHostToDevice);
-
-        free_host(&h_buffer);
-        // end TODO
+        size_t rocprim_size;
+        void*  rocprim_buffer;
+
+        rocprim::exclusive_scan(NULL,
+                                rocprim_size,
+                                cast_L->mat_.row_offset,
+                                cast_L->mat_.row_offset,
+                                0,
+                                nrow + 1,
+                                rocprim::plus<int>());
+        hipMalloc(&rocprim_buffer, rocprim_size);
+        rocprim::exclusive_scan(NULL,
+                                rocprim_size,
+                                cast_L->mat_.row_offset,
+                                cast_L->mat_.row_offset,
+                                0,
+                                nrow + 1,
+                                rocprim::plus<int>());
+        hipFree(rocprim_buffer);
+
+        int nnz_L;
+        hipMemcpy(&nnz_L, &cast_L->mat_.row_offset[nrow], sizeof(int), hipMemcpyDeviceToHost);
 
         // allocate lower triangular part structure
         allocate_hip<int>(nnz_L, &cast_L->mat_.col);
@@ -2456,34 +2391,6 @@
         cast_L->ncol_ = this->ncol_;
         cast_L->nnz_  = nnz_L;
 
-<<<<<<< HEAD
-    hipLaunchKernelGGL((kernel_csr_supper_nnz_per_row<int>),
-                       GridSize,
-                       BlockSize,
-                       0,
-                       0,
-                       nrow,
-                       this->mat_.row_offset,
-                       this->mat_.col,
-                       cast_U->mat_.row_offset);
-    CHECK_HIP_ERROR(__FILE__, __LINE__);
-
-    // partial sum row_nnz to obtain row_offset vector
-    size_t rocprim_size;
-    void* rocprim_buffer;
-
-    rocprim::exclusive_scan(NULL, rocprim_size, cast_U->mat_.row_offset, cast_U->mat_.row_offset, 0, nrow + 1, rocprim::plus<int>());
-    hipMalloc(&rocprim_buffer, rocprim_size);
-    rocprim::exclusive_scan(NULL, rocprim_size, cast_U->mat_.row_offset, cast_U->mat_.row_offset, 0, nrow + 1, rocprim::plus<int>());
-    hipFree(rocprim_buffer);
-
-    int nnz_U;
-    hipMemcpy(&nnz_U, &cast_U->mat_.row_offset[nrow], sizeof(int), hipMemcpyDeviceToHost);
-
-    // allocate lower triangular part structure
-    allocate_hip<int>(nnz_U, &cast_U->mat_.col);
-    allocate_hip<ValueType>(nnz_U, &cast_U->mat_.val);
-=======
         cast_L->ApplyAnalysis();
 
         return true;
@@ -2503,18 +2410,11 @@
         assert(cast_U != NULL);
 
         cast_U->Clear();
->>>>>>> 8305357e
 
         // compute nnz per row
         int nrow = this->nrow_;
 
-<<<<<<< HEAD
-    cast_U->nrow_ = this->nrow_;
-    cast_U->ncol_ = this->ncol_;
-    cast_U->nnz_  = nnz_U;
-=======
         allocate_hip<int>(nrow + 1, &cast_U->mat_.row_offset);
->>>>>>> 8305357e
 
         dim3 BlockSize(this->local_backend_.HIP_block_size);
         dim3 GridSize(nrow / this->local_backend_.HIP_block_size + 1);
@@ -2527,31 +2427,36 @@
                            nrow,
                            this->mat_.row_offset,
                            this->mat_.col,
-                           cast_U->mat_.row_offset + 1);
+                           cast_U->mat_.row_offset);
         CHECK_HIP_ERROR(__FILE__, __LINE__);
 
         // partial sum row_nnz to obtain row_offset vector
-        // TODO currently performing partial sum on host
-        int* h_buffer = NULL;
-        allocate_host(nrow + 1, &h_buffer);
-        hipMemcpy(
-            h_buffer + 1, cast_U->mat_.row_offset + 1, nrow * sizeof(int), hipMemcpyDeviceToHost);
-
-        h_buffer[0] = 0;
-        for(int i = 1; i < nrow + 1; ++i)
-            h_buffer[i] += h_buffer[i - 1];
-
-        int nnz_L = h_buffer[nrow];
-
-        hipMemcpy(
-            cast_U->mat_.row_offset, h_buffer, (nrow + 1) * sizeof(int), hipMemcpyHostToDevice);
-
-        free_host(&h_buffer);
-        // end TODO
+        size_t rocprim_size;
+        void*  rocprim_buffer;
+
+        rocprim::exclusive_scan(NULL,
+                                rocprim_size,
+                                cast_U->mat_.row_offset,
+                                cast_U->mat_.row_offset,
+                                0,
+                                nrow + 1,
+                                rocprim::plus<int>());
+        hipMalloc(&rocprim_buffer, rocprim_size);
+        rocprim::exclusive_scan(NULL,
+                                rocprim_size,
+                                cast_U->mat_.row_offset,
+                                cast_U->mat_.row_offset,
+                                0,
+                                nrow + 1,
+                                rocprim::plus<int>());
+        hipFree(rocprim_buffer);
+
+        int nnz_U;
+        hipMemcpy(&nnz_U, &cast_U->mat_.row_offset[nrow], sizeof(int), hipMemcpyDeviceToHost);
 
         // allocate lower triangular part structure
-        allocate_hip<int>(nnz_L, &cast_U->mat_.col);
-        allocate_hip<ValueType>(nnz_L, &cast_U->mat_.val);
+        allocate_hip<int>(nnz_U, &cast_U->mat_.col);
+        allocate_hip<ValueType>(nnz_U, &cast_U->mat_.val);
 
         // fill upper triangular part
         hipLaunchKernelGGL((kernel_csr_extract_u_triangular<ValueType, int>),
@@ -2570,36 +2475,8 @@
 
         cast_U->nrow_ = this->nrow_;
         cast_U->ncol_ = this->ncol_;
-        cast_U->nnz_  = nnz_L;
-
-<<<<<<< HEAD
-    hipLaunchKernelGGL((kernel_csr_upper_nnz_per_row<int>),
-                       GridSize,
-                       BlockSize,
-                       0,
-                       0,
-                       nrow,
-                       this->mat_.row_offset,
-                       this->mat_.col,
-                       cast_U->mat_.row_offset);
-    CHECK_HIP_ERROR(__FILE__, __LINE__);
-
-    // partial sum row_nnz to obtain row_offset vector
-    size_t rocprim_size;
-    void* rocprim_buffer;
-
-    rocprim::exclusive_scan(NULL, rocprim_size, cast_U->mat_.row_offset, cast_U->mat_.row_offset, 0, nrow + 1, rocprim::plus<int>());
-    hipMalloc(&rocprim_buffer, rocprim_size);
-    rocprim::exclusive_scan(NULL, rocprim_size, cast_U->mat_.row_offset, cast_U->mat_.row_offset, 0, nrow + 1, rocprim::plus<int>());
-    hipFree(rocprim_buffer);
-
-    int nnz_U;
-    hipMemcpy(&nnz_U, &cast_U->mat_.row_offset[nrow], sizeof(int), hipMemcpyDeviceToHost);
-
-    // allocate lower triangular part structure
-    allocate_hip<int>(nnz_U, &cast_U->mat_.col);
-    allocate_hip<ValueType>(nnz_U, &cast_U->mat_.val);
-=======
+        cast_U->nnz_  = nnz_U;
+
         cast_U->ApplyAnalysis();
 
         return true;
@@ -2619,18 +2496,11 @@
         assert(cast_U != NULL);
 
         cast_U->Clear();
->>>>>>> 8305357e
 
         // compute nnz per row
         int nrow = this->nrow_;
 
-<<<<<<< HEAD
-    cast_U->nrow_ = this->nrow_;
-    cast_U->ncol_ = this->ncol_;
-    cast_U->nnz_  = nnz_U;
-=======
         allocate_hip<int>(nrow + 1, &cast_U->mat_.row_offset);
->>>>>>> 8305357e
 
         dim3 BlockSize(this->local_backend_.HIP_block_size);
         dim3 GridSize(nrow / this->local_backend_.HIP_block_size + 1);
@@ -2643,31 +2513,36 @@
                            nrow,
                            this->mat_.row_offset,
                            this->mat_.col,
-                           cast_U->mat_.row_offset + 1);
+                           cast_U->mat_.row_offset);
         CHECK_HIP_ERROR(__FILE__, __LINE__);
 
         // partial sum row_nnz to obtain row_offset vector
-        // TODO currently performing partial sum on host
-        int* h_buffer = NULL;
-        allocate_host(nrow + 1, &h_buffer);
-        hipMemcpy(
-            h_buffer + 1, cast_U->mat_.row_offset + 1, nrow * sizeof(int), hipMemcpyDeviceToHost);
-
-        h_buffer[0] = 0;
-        for(int i = 1; i < nrow + 1; ++i)
-            h_buffer[i] += h_buffer[i - 1];
-
-        int nnz_L = h_buffer[nrow];
-
-        hipMemcpy(
-            cast_U->mat_.row_offset, h_buffer, (nrow + 1) * sizeof(int), hipMemcpyHostToDevice);
-
-        free_host(&h_buffer);
-        // end TODO
+        size_t rocprim_size;
+        void*  rocprim_buffer;
+
+        rocprim::exclusive_scan(NULL,
+                                rocprim_size,
+                                cast_U->mat_.row_offset,
+                                cast_U->mat_.row_offset,
+                                0,
+                                nrow + 1,
+                                rocprim::plus<int>());
+        hipMalloc(&rocprim_buffer, rocprim_size);
+        rocprim::exclusive_scan(NULL,
+                                rocprim_size,
+                                cast_U->mat_.row_offset,
+                                cast_U->mat_.row_offset,
+                                0,
+                                nrow + 1,
+                                rocprim::plus<int>());
+        hipFree(rocprim_buffer);
+
+        int nnz_U;
+        hipMemcpy(&nnz_U, &cast_U->mat_.row_offset[nrow], sizeof(int), hipMemcpyDeviceToHost);
 
         // allocate lower triangular part structure
-        allocate_hip<int>(nnz_L, &cast_U->mat_.col);
-        allocate_hip<ValueType>(nnz_L, &cast_U->mat_.val);
+        allocate_hip<int>(nnz_U, &cast_U->mat_.col);
+        allocate_hip<ValueType>(nnz_U, &cast_U->mat_.val);
 
         // fill lower triangular part
         hipLaunchKernelGGL((kernel_csr_extract_u_triangular<ValueType, int>),
@@ -2686,7 +2561,7 @@
 
         cast_U->nrow_ = this->nrow_;
         cast_U->ncol_ = this->ncol_;
-        cast_U->nnz_  = nnz_L;
+        cast_U->nnz_  = nnz_U;
 
         cast_U->ApplyAnalysis();
 
@@ -3335,69 +3210,26 @@
                                row_offset);
             CHECK_HIP_ERROR(__FILE__, __LINE__);
 
-<<<<<<< HEAD
-        size_t rocprim_size;
-        void* rocprim_buffer;
-
-        rocprim::exclusive_scan(NULL, rocprim_size, row_offset, mat_row_offset, 0, nrow + 1, rocprim::plus<int>());
-        hipMalloc(&rocprim_buffer, rocprim_size);
-        rocprim::exclusive_scan(rocprim_buffer, rocprim_size, row_offset, mat_row_offset, 0, nrow + 1, rocprim::plus<int>());
-        hipFree(rocprim_buffer);
-=======
-            // TODO replace
-            std::vector<int> htmp(nrow + 1);
-            hipMemcpy(&htmp[1], row_offset, sizeof(int) * nrow, hipMemcpyDeviceToHost);
-
-            htmp[0] = 0;
-            for(int i = 0; i < nrow; ++i)
-            {
-                htmp[i + 1] += htmp[i];
-            }
-
-            hipMemcpy(mat_row_offset, htmp.data(), sizeof(int) * (nrow + 1), hipMemcpyHostToDevice);
-
-            /*
-            // TODO replace when PR575 is fixed in HIP
-            size_t size = 0;
-            void* buffer = NULL;
-
-            hipcub::DeviceScan::ExclusiveSum(buffer, size, row_nnz, row_nnz, row_size + 1);
-            hipMalloc(&buffer, size);
-            hipcub::DeviceScan::ExclusiveSum(buffer, size, row_nnz, row_nnz, row_size + 1);
-            hipFree(buffer);
-            buffer = NULL;
-        */
->>>>>>> 8305357e
+            size_t rocprim_size;
+            void*  rocprim_buffer;
+
+            rocprim::exclusive_scan(
+                NULL, rocprim_size, row_offset, mat_row_offset, 0, nrow + 1, rocprim::plus<int>());
+            hipMalloc(&rocprim_buffer, rocprim_size);
+            rocprim::exclusive_scan(rocprim_buffer,
+                                    rocprim_size,
+                                    row_offset,
+                                    mat_row_offset,
+                                    0,
+                                    nrow + 1,
+                                    rocprim::plus<int>());
+            hipFree(rocprim_buffer);
 
             // get the new mat nnz
             hipMemcpy(&mat_nnz, &mat_row_offset[nrow], sizeof(int), hipMemcpyDeviceToHost);
 
             this->AllocateCSR(mat_nnz, nrow, this->ncol_);
 
-<<<<<<< HEAD
-        // copy row_offset
-        hipMemcpy(this->mat_.row_offset,
-                  mat_row_offset,
-                  (nrow + 1) * sizeof(int),
-                  hipMemcpyDeviceToDevice);
-
-        // copy col and val
-        hipLaunchKernelGGL((kernel_csr_compress_copy<ValueType, int>),
-                           GridSize,
-                           BlockSize,
-                           0,
-                           0,
-                           tmp.mat_.row_offset,
-                           tmp.mat_.col,
-                           tmp.mat_.val,
-                           tmp.nrow_,
-                           drop_off,
-                           this->mat_.row_offset,
-                           this->mat_.col,
-                           this->mat_.val);
-        CHECK_HIP_ERROR(__FILE__, __LINE__);
-=======
-            // TODO - just exchange memory pointers
             // copy row_offset
             hipMemcpy(this->mat_.row_offset,
                       mat_row_offset,
@@ -3405,7 +3237,6 @@
                       hipMemcpyDeviceToDevice);
 
             // copy col and val
-
             hipLaunchKernelGGL((kernel_csr_compress_copy<ValueType, int>),
                                GridSize,
                                BlockSize,
@@ -3420,7 +3251,6 @@
                                this->mat_.col,
                                this->mat_.val);
             CHECK_HIP_ERROR(__FILE__, __LINE__);
->>>>>>> 8305357e
 
             free_hip(&row_offset);
             free_hip(&mat_row_offset);
